--- conflicted
+++ resolved
@@ -45,13 +45,8 @@
 			srw := &StatusResponseWriter{ResponseWriter: w}
 
 			defer func(res *StatusResponseWriter, req *http.Request) {
-<<<<<<< HEAD
 				l := RequestLog{
-					ID:           trace.SpanFromContext(r.Context()).SpanContext().TraceID.String(),
-=======
-				l := LogLine{
 					ID:           trace.SpanFromContext(r.Context()).SpanContext().TraceID().String(),
->>>>>>> 2f00f00a
 					StartTime:    start.Format("2006-01-02T15:04:05.999999999-07:00"),
 					ResponseTime: time.Since(start).Nanoseconds() / 1000,
 					Method:       req.Method,
