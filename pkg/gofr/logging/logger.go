--- conflicted
+++ resolved
@@ -28,13 +28,10 @@
 	Warnf(format string, args ...interface{})
 	Error(args ...interface{})
 	Errorf(format string, args ...interface{})
-<<<<<<< HEAD
-
-	changeLevel(level Level)
-=======
 	Fatal(args ...interface{})
 	Fatalf(format string, args ...interface{})
->>>>>>> e4ae664e
+	changeLevel(level Level)
+
 }
 
 type logger struct {
